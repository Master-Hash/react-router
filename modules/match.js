import { REPLACE } from 'history/lib/Actions'
import invariant from 'invariant'

import createMemoryHistory from './createMemoryHistory'
import createTransitionManager from './createTransitionManager'
import { createRoutes } from './RouteUtils'
import { createRouterObject } from './RouterUtils'

/**
 * A high-level API to be used for server-side rendering.
 *
 * This function matches a location to a set of routes and calls
 * callback(error, redirectLocation, renderProps) when finished.
 *
 * Note: You probably don't want to use this in a browser unless you're using
 * server-side rendering with async routes.
 */
function match({ history, routes, location, ...options }, callback) {
  invariant(
    history || location,
    'match needs a history or a location'
  )

  history = history ? history : createMemoryHistory(options)
  const transitionManager = createTransitionManager(
    history,
    createRoutes(routes)
  )

  if (location) {
    // Allow match({ location: '/the/path', ... })
    location = history.createLocation(location)
  } else {
    location = history.getCurrentLocation()
  }

  transitionManager.match(location, (error, redirectLocation, nextState) => {
    let renderProps

<<<<<<< HEAD
    if (nextState) {
      const router = createRouterObject(history, transitionManager, nextState)
      renderProps = {
=======
  transitionManager.match(location, function (error, redirectLocation, nextState) {
    callback(
      error,
      redirectLocation && router.createLocation(redirectLocation, REPLACE),
      nextState && {
>>>>>>> caf46856
        ...nextState,
        router,
        matchContext: { transitionManager, router }
      }
    }

    callback(error, redirectLocation, renderProps)
  })
}

export default match<|MERGE_RESOLUTION|>--- conflicted
+++ resolved
@@ -37,24 +37,20 @@
   transitionManager.match(location, (error, redirectLocation, nextState) => {
     let renderProps
 
-<<<<<<< HEAD
     if (nextState) {
       const router = createRouterObject(history, transitionManager, nextState)
       renderProps = {
-=======
-  transitionManager.match(location, function (error, redirectLocation, nextState) {
-    callback(
-      error,
-      redirectLocation && router.createLocation(redirectLocation, REPLACE),
-      nextState && {
->>>>>>> caf46856
         ...nextState,
         router,
         matchContext: { transitionManager, router }
       }
     }
 
-    callback(error, redirectLocation, renderProps)
+    callback(
+      error,
+      redirectLocation && history.createLocation(redirectLocation, REPLACE),
+      renderProps
+    )
   })
 }
 
