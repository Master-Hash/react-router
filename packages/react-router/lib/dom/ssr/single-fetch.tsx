import * as React from "react";
import { decode } from "turbo-stream";
import type { Router as DataRouter } from "../../router/router";
import { isResponse } from "../../router/router";
import type {
  DataStrategyFunction,
  DataStrategyFunctionArgs,
  DataStrategyResult,
  unstable_RouterContextProvider,
} from "../../router/utils";
import {
  ErrorResponseImpl,
  isRouteErrorResponse,
  redirect,
  data,
  stripBasename,
} from "../../router/utils";
import { createRequestInit } from "./data";
import type { AssetsManifest, EntryContext } from "./entry";
import { escapeHtml } from "./markup";
import invariant from "./invariant";
import type { RouteModules } from "./routeModules";
import type { DataRouteMatch } from "../../context";

export const SingleFetchRedirectSymbol = Symbol("SingleFetchRedirect");

export type SingleFetchRedirectResult = {
  redirect: string;
  status: number;
  revalidate: boolean;
  reload: boolean;
  replace: boolean;
};

// Shared/serializable type used by both turbo-stream and RSC implementations
export type DecodedSingleFetchResults =
  | { routes: { [key: string]: SingleFetchResult } }
  | { redirect: SingleFetchRedirectResult };

// This and SingleFetchResults are only used over the wire, and are converted to
// DecodedSingleFetchResults in `fetchAndDecode`.  This way turbo-stream/RSC
// can use the same `unwrapSingleFetchResult` implementation.
export type SingleFetchResult =
  | { data: unknown }
  | { error: unknown }
  | SingleFetchRedirectResult;

export type SingleFetchResults =
  | { [key: string]: SingleFetchResult }
  | { [SingleFetchRedirectSymbol]: SingleFetchRedirectResult };

interface StreamTransferProps {
  context: EntryContext;
  identifier: number;
  reader: ReadableStreamDefaultReader<Uint8Array>;
  textDecoder: TextDecoder;
  nonce?: string;
}

// Some status codes are not permitted to have bodies, so we want to just
// treat those as "no data" instead of throwing an exception:
//   https://datatracker.ietf.org/doc/html/rfc9110#name-informational-1xx
//   https://datatracker.ietf.org/doc/html/rfc9110#name-204-no-content
//   https://datatracker.ietf.org/doc/html/rfc9110#name-205-reset-content
//
// Note: 304 is not included here because the browser should fill those responses
// with the cached body content.
export const NO_BODY_STATUS_CODES = new Set([100, 101, 204, 205]);

// StreamTransfer recursively renders down chunks of the `serverHandoffStream`
// into the client-side `streamController`
export function StreamTransfer({
  context,
  identifier,
  reader,
  textDecoder,
  nonce,
}: StreamTransferProps) {
  // If the user didn't render the <Scripts> component then we don't have to
  // bother streaming anything in
  if (!context.renderMeta || !context.renderMeta.didRenderScripts) {
    return null;
  }

  if (!context.renderMeta.streamCache) {
    context.renderMeta.streamCache = {};
  }
  let { streamCache } = context.renderMeta;
  let promise = streamCache[identifier];
  if (!promise) {
    promise = streamCache[identifier] = reader
      .read()
      .then((result) => {
        streamCache[identifier].result = {
          done: result.done,
          value: textDecoder.decode(result.value, { stream: true }),
        };
      })
      .catch((e) => {
        streamCache[identifier].error = e;
      });
  }

  if (promise.error) {
    throw promise.error;
  }
  if (promise.result === undefined) {
    throw promise;
  }

  let { done, value } = promise.result;
  let scriptTag = value ? (
    <script
      nonce={nonce}
      dangerouslySetInnerHTML={{
        __html: `window.__reactRouterContext.streamController.enqueue(${escapeHtml(
          JSON.stringify(value)
        )});`,
      }}
    />
  ) : null;

  if (done) {
    return (
      <>
        {scriptTag}
        <script
          nonce={nonce}
          dangerouslySetInnerHTML={{
            __html: `window.__reactRouterContext.streamController.close();`,
          }}
        />
      </>
    );
  } else {
    return (
      <>
        {scriptTag}
        <React.Suspense>
          <StreamTransfer
            context={context}
            identifier={identifier + 1}
            reader={reader}
            textDecoder={textDecoder}
            nonce={nonce}
          />
        </React.Suspense>
      </>
    );
  }
}

<<<<<<< HEAD
export type GetRouteInfoFunction = (match: DataRouteMatch) => {
=======
type GetRouteInfoFunction = (match: DataRouteMatch) => {
>>>>>>> b166e483
  hasLoader: boolean;
  hasClientLoader: boolean;
  hasShouldRevalidate: boolean;
};

export type FetchAndDecodeFunction = (
  args: DataStrategyFunctionArgs,
  basename: string | undefined,
  targetRoutes?: string[]
) => Promise<{ status: number; data: DecodedSingleFetchResults }>;

export function getTurboStreamSingleFetchDataStrategy(
  getRouter: () => DataRouter,
  manifest: AssetsManifest,
  routeModules: RouteModules,
  ssr: boolean,
  basename: string | undefined
): DataStrategyFunction {
  let dataStrategy = getTurboStreamSingleFetchDataStrategyImpl(
    getRouter,
    (match: DataRouteMatch) => {
      let manifestRoute = manifest.routes[match.route.id];
      invariant(manifestRoute, "Route not found in manifest");
      let routeModule = routeModules[match.route.id];
      return {
        hasLoader: manifestRoute.hasLoader,
        hasClientLoader: manifestRoute.hasClientLoader,
        hasShouldRevalidate: Boolean(routeModule?.shouldRevalidate),
      };
    },
    fetchAndDecodeViaTurboStream,
    ssr,
    basename
  );
  return async (args) => args.unstable_runClientMiddleware(dataStrategy);
}

export function getTurboStreamSingleFetchDataStrategyImpl(
  getRouter: () => DataRouter,
  getRouteInfo: GetRouteInfoFunction,
  fetchAndDecode: FetchAndDecodeFunction,
  ssr: boolean,
  basename: string | undefined
): DataStrategyFunction {
  return async (args) => {
    let { request, matches, fetcherKey } = args;
    let router = getRouter();

    // Actions are simple and behave the same for navigations and fetchers
    if (request.method !== "GET") {
      return singleFetchActionStrategy(args, fetchAndDecode, basename);
    }

    let foundRevalidatingServerLoader = matches.some((m) => {
      let { hasLoader, hasClientLoader } = getRouteInfo(m);
      return m.unstable_shouldCallHandler() && hasLoader && !hasClientLoader;
    });
    if (!ssr && !foundRevalidatingServerLoader) {
      // If this is SPA mode, there won't be any loaders below root and we'll
      // disable single fetch.  We have to keep the `dataStrategy` defined for
      // SPA mode because we may load a SPA fallback page but then navigate into
      // a pre-rendered path and need to fetch the pre-rendered `.data` file.
      //
      // If this is `ssr:false` with a `prerender` config, we need to keep single
      // fetch enabled because we can prerender the `.data` files at build time
      // and load them from a static file server/CDN at runtime.
      //
      // However, with the SPA Fallback logic, we can have SPA routes operating
      // alongside pre-rendered routes.  If any pre-rendered routes have a
      // `loader` then the default behavior would be to make the single fetch
      // `.data` request on navigation to get the updated root/parent route
      // `loader` data.
      //
      // We need to detect these scenarios because if it's a non-pre-rendered
      // route being handled by SPA mode, then the `.data` file won't have been
      // pre-generated and it'll cause a 404.  Thankfully, we can do this
      // without knowing the prerender'd paths and can just do loader detection
      // from the manifest:
      //
      // - We only allow loaders on pre-rendered routes at build time
      // - We opt out of revalidation automatically for routes with a `loader`
      //   and no `clientLoader` because the data is static
      // - So if no routes with a server `loader` need to revalidate we can just
      //   call the normal resolve functions and short circuit any single fetch
      //   behavior
      // - If we find this a loader that needs to be called, we know the route must
      //   have been pre-rendered at build time since the loader would have
      //   errored otherwise
      // - So it's safe to make the call knowing there will be a `.data` file on
      //   the other end
      return nonSsrStrategy(args, getRouteInfo, fetchAndDecode, basename);
    }

    // Fetcher loads are singular calls to one loader
    if (fetcherKey) {
      return singleFetchLoaderFetcherStrategy(args, fetchAndDecode, basename);
    }

    // Navigational loads are more complex...
    return singleFetchLoaderNavigationStrategy(
      args,
      router,
      getRouteInfo,
      fetchAndDecode,
      ssr,
      basename
    );
  };
}

// Actions are simple since they're singular calls to the server for both
// navigations and fetchers)
async function singleFetchActionStrategy(
  args: DataStrategyFunctionArgs,
  fetchAndDecode: FetchAndDecodeFunction,
  basename: string | undefined
) {
  let actionMatch = args.matches.find((m) => m.unstable_shouldCallHandler());
  invariant(actionMatch, "No action match found");
  let actionStatus: number | undefined = undefined;
  let result = await actionMatch.resolve(async (handler) => {
    let result = await handler(async () => {
      let { data, status } = await fetchAndDecode(args, basename, [
        actionMatch!.route.id,
      ]);
      actionStatus = status;
      return unwrapSingleFetchResult(data, actionMatch!.route.id);
    });
    return result;
  });

  if (isResponse(result.result) || isRouteErrorResponse(result.result)) {
    return { [actionMatch.route.id]: result };
  }

  // For non-responses, proxy along the statusCode via data()
  // (most notably for skipping action error revalidation)
  return {
    [actionMatch.route.id]: {
      type: result.type,
      result: data(result.result, actionStatus),
    },
  };
}

// We want to opt-out of Single Fetch when we aren't in SSR mode
async function nonSsrStrategy(
  args: DataStrategyFunctionArgs,
  getRouteInfo: GetRouteInfoFunction,
  fetchAndDecode: FetchAndDecodeFunction,
  basename: string | undefined
) {
  let matchesToLoad = args.matches.filter((m) =>
    m.unstable_shouldCallHandler()
  );
  let results: Record<string, DataStrategyResult> = {};
  await Promise.all(
    matchesToLoad.map((m) =>
      m.resolve(async (handler) => {
        try {
          let { hasClientLoader } = getRouteInfo(m);
          // Need to pass through a `singleFetch` override handler so
          // clientLoader's can still call server loaders through `.data`
          // requests
          let routeId = m.route.id;
          let result = hasClientLoader
            ? await handler(async () => {
                let { data } = await fetchAndDecode(args, basename, [routeId]);
                return unwrapSingleFetchResult(data, routeId);
              })
            : await handler();
          results[m.route.id] = { type: "data", result };
        } catch (e) {
          results[m.route.id] = { type: "error", result: e };
        }
      })
    )
  );
  return results;
}

// Loaders are trickier since we only want to hit the server once, so we
// create a singular promise for all server-loader routes to latch onto.
async function singleFetchLoaderNavigationStrategy(
  args: DataStrategyFunctionArgs,
  router: DataRouter,
  getRouteInfo: GetRouteInfoFunction,
  fetchAndDecode: FetchAndDecodeFunction,
  ssr: boolean,
  basename: string | undefined
) {
  // Track which routes need a server load for use in a `_routes` param
  let routesParams = new Set<string>();

  // Only add `_routes` when at least 1 route opts out via `shouldRevalidate`/`clientLoader`
  let foundOptOutRoute = false;

  // Deferreds per-route so we can be sure they've all loaded via `match.resolve()`
  let routeDfds = args.matches.map(() => createDeferred<void>());

  // Deferred we'll use for the singleular call to the server
  let singleFetchDfd = createDeferred<DecodedSingleFetchResults>();

  // We'll build up this results object as we loop through matches
  let results: Record<string, DataStrategyResult> = {};

  let resolvePromise = Promise.all(
    args.matches.map(async (m, i) =>
      m.resolve(async (handler) => {
        routeDfds[i].resolve();
        let routeId = m.route.id;
        let { hasLoader, hasClientLoader, hasShouldRevalidate } =
          getRouteInfo(m);

        let defaultShouldRevalidate =
          !m.unstable_shouldRevalidateArgs ||
          m.unstable_shouldRevalidateArgs.actionStatus == null ||
          m.unstable_shouldRevalidateArgs.actionStatus < 400;
        let shouldCall = m.unstable_shouldCallHandler(defaultShouldRevalidate);

        if (!shouldCall) {
          // If this route opted out, don't include in the .data request
          foundOptOutRoute ||=
            m.unstable_shouldRevalidateArgs != null && // This is a revalidation,
            hasLoader && // for a route with a server loader,
            hasShouldRevalidate === true; // and a shouldRevalidate function
          return;
        }

        // When a route has a client loader, it opts out of the singular call and
        // calls it's server loader via `serverLoader()` using a `?_routes` param
        if (hasClientLoader) {
          if (hasLoader) {
            foundOptOutRoute = true;
          }
          try {
            let result = await handler(async () => {
              let { data } = await fetchAndDecode(args, basename, [routeId]);
              return unwrapSingleFetchResult(data, routeId);
            });

            results[routeId] = { type: "data", result };
          } catch (e) {
            results[routeId] = { type: "error", result: e };
          }
          return;
        }

        // Load this route on the server if it has a loader
        if (hasLoader) {
          routesParams.add(routeId);
        }

        // Lump this match in with the others on a singular promise
        try {
          let result = await handler(async () => {
            let data = await singleFetchDfd.promise;
            return unwrapSingleFetchResult(data, routeId);
          });
          results[routeId] = { type: "data", result };
        } catch (e) {
          results[routeId] = { type: "error", result: e };
        }
      })
    )
  );

  // Wait for all routes to resolve above before we make the HTTP call
  await Promise.all(routeDfds.map((d) => d.promise));

  // We can skip the server call:
  // - On initial hydration - only clientLoaders can pass through via `clientLoader.hydrate`
  // - If there are no routes to fetch from the server
  //
  // One exception - if we are performing an HDR revalidation we have to call
  // the server in case a new loader has shown up that the manifest doesn't yet
  // know about
  if (
    (!router.state.initialized || routesParams.size === 0) &&
    !window.__reactRouterHdrActive
  ) {
    singleFetchDfd.resolve({ routes: {} });
  } else {
    // When routes have opted out, add a `_routes` param to filter server loaders
    // Skipped in `ssr:false` because we expect to be loading static `.data` files
    let targetRoutes =
      ssr && foundOptOutRoute && routesParams.size > 0
        ? [...routesParams.keys()]
        : undefined;
    try {
      let data = await fetchAndDecode(args, basename, targetRoutes);
      singleFetchDfd.resolve(data.data);
    } catch (e) {
      singleFetchDfd.reject(e);
    }
  }

  await resolvePromise;

  return results;
}

// Fetcher loader calls are much simpler than navigational loader calls
async function singleFetchLoaderFetcherStrategy(
  args: DataStrategyFunctionArgs,
  fetchAndDecode: FetchAndDecodeFunction,
  basename: string | undefined
) {
  let fetcherMatch = args.matches.find((m) => m.unstable_shouldCallHandler());
  invariant(fetcherMatch, "No fetcher match found");
  let routeId = fetcherMatch.route.id;
  let result = await fetcherMatch.resolve(async (handler) =>
    handler(async () => {
      let { data } = await fetchAndDecode(args, basename, [routeId]);
      return unwrapSingleFetchResult(data, routeId);
    })
  );
  return { [fetcherMatch.route.id]: result };
}

export function stripIndexParam(url: URL) {
  let indexValues = url.searchParams.getAll("index");
  url.searchParams.delete("index");
  let indexValuesToKeep = [];
  for (let indexValue of indexValues) {
    if (indexValue) {
      indexValuesToKeep.push(indexValue);
    }
  }
  for (let toKeep of indexValuesToKeep) {
    url.searchParams.append("index", toKeep);
  }

  return url;
}

export function singleFetchUrl(
  reqUrl: URL | string,
  basename: string | undefined,
  extension: string
) {
  let url =
    typeof reqUrl === "string"
      ? new URL(
          reqUrl,
          // This can be called during the SSR flow via PrefetchPageLinksImpl so
          // don't assume window is available
          typeof window === "undefined"
            ? "server://singlefetch/"
            : window.location.origin
        )
      : reqUrl;

  if (url.pathname === "/") {
    url.pathname = `_root.${extension}`;
  } else if (basename && stripBasename(url.pathname, basename) === "/") {
    url.pathname = `${basename.replace(/\/$/, "")}/_root.${extension}`;
  } else {
    url.pathname = `${url.pathname.replace(/\/$/, "")}.${extension}`;
  }

  return url;
}

async function fetchAndDecodeViaTurboStream(
  args: DataStrategyFunctionArgs,
  basename: string | undefined,
  targetRoutes?: string[]
): Promise<{ status: number; data: DecodedSingleFetchResults }> {
  let { request } = args;
  let url = singleFetchUrl(request.url, basename, "data");
  if (request.method === "GET") {
    url = stripIndexParam(url);
    if (targetRoutes) {
      url.searchParams.set("_routes", targetRoutes.join(","));
    }
  }

  let res = await fetch(url, await createRequestInit(request));

  // If this 404'd without hitting the running server (most likely in a
  // pre-rendered app using a CDN), then bubble a standard 404 ErrorResponse
  if (res.status === 404 && !res.headers.has("X-Remix-Response")) {
    throw new ErrorResponseImpl(404, "Not Found", true);
  }

  if (NO_BODY_STATUS_CODES.has(res.status)) {
    let routes: { [key: string]: SingleFetchResult } = {};
    // We get back just a single result for action requests - normalize that
    // to a DecodedSingleFetchResults shape here
    if (targetRoutes && request.method !== "GET") {
      routes[targetRoutes[0]] = { data: undefined };
    }
    return {
      status: res.status,
      data: { routes },
    };
  }

  invariant(res.body, "No response body to decode");

  try {
    let decoded = await decodeViaTurboStream(res.body, window);
    let data: DecodedSingleFetchResults;
    if (request.method === "GET") {
      let typed = decoded.value as SingleFetchResults;
      if (SingleFetchRedirectSymbol in typed) {
        data = { redirect: typed[SingleFetchRedirectSymbol] };
      } else {
        data = { routes: typed };
      }
    } else {
      let typed = decoded.value as SingleFetchResult;
      let routeId = targetRoutes?.[0];
      invariant(routeId, "No routeId found for single fetch call decoding");
      if ("redirect" in typed) {
        data = { redirect: typed };
      } else {
        data = { routes: { [routeId]: typed } };
      }
    }
    return { status: res.status, data };
  } catch (e) {
    // Can't clone after consuming the body via turbo-stream so we can't
    // include the body here.  In an ideal world we'd look for a turbo-stream
    // content type here, or even X-Remix-Response but then folks can't
    // statically deploy their prerendered .data files to a CDN unless they can
    // tell that CDN to add special headers to those certain files - which is a
    // bit restrictive.
    throw new Error("Unable to decode turbo-stream response");
  }
}

// Note: If you change this function please change the corresponding
// encodeViaTurboStream function in server-runtime
export function decodeViaTurboStream(
  body: ReadableStream<Uint8Array>,
  global: Window | typeof globalThis
) {
  return decode(body, {
    plugins: [
      (type: string, ...rest: unknown[]) => {
        // Decode Errors back into Error instances using the right type and with
        // the right (potentially undefined) stacktrace
        if (type === "SanitizedError") {
          let [name, message, stack] = rest as [
            string,
            string,
            string | undefined
          ];
          let Constructor = Error;
          // @ts-expect-error
          if (name && name in global && typeof global[name] === "function") {
            // @ts-expect-error
            Constructor = global[name];
          }
          let error = new Constructor(message);
          error.stack = stack;
          return { value: error };
        }

        if (type === "ErrorResponse") {
          let [data, status, statusText] = rest as [
            unknown,
            number,
            string | undefined
          ];
          return {
            value: new ErrorResponseImpl(status, statusText, data),
          };
        }

        if (type === "SingleFetchRedirect") {
          return { value: { [SingleFetchRedirectSymbol]: rest[0] } };
        }

        if (type === "SingleFetchClassInstance") {
          return { value: rest[0] };
        }

        if (type === "SingleFetchFallback") {
          return { value: undefined };
        }
      },
    ],
  });
}

function unwrapSingleFetchResult(
  result: DecodedSingleFetchResults,
  routeId: string
) {
  if ("redirect" in result) {
    let {
      redirect: location,
      revalidate,
      reload,
      replace,
      status,
    } = result.redirect;
    throw redirect(location, {
      status,
      headers: {
        // Three R's of redirecting (lol Veep)
        ...(revalidate ? { "X-Remix-Revalidate": "yes" } : null),
        ...(reload ? { "X-Remix-Reload-Document": "yes" } : null),
        ...(replace ? { "X-Remix-Replace": "yes" } : null),
      },
    });
  }

  let routeResult = result.routes[routeId];
  if (!routeResult) {
    return undefined;
  } else if ("error" in routeResult) {
    throw routeResult.error;
  } else if ("data" in routeResult) {
    return routeResult.data;
  } else {
    throw new Error(`Invalid response found for routeId "${routeId}"`);
  }
}

function createDeferred<T = unknown>() {
  let resolve: (val: T) => Promise<void>;
  let reject: (error: unknown) => Promise<void>;
  let promise = new Promise<T>((res, rej) => {
    resolve = async (val: T) => {
      res(val);
      try {
        await promise;
      } catch (e) {}
    };
    reject = async (error?: unknown) => {
      rej(error);
      try {
        await promise;
      } catch (e) {}
    };
  });
  return {
    promise,
    //@ts-ignore
    resolve,
    //@ts-ignore
    reject,
  };
}<|MERGE_RESOLUTION|>--- conflicted
+++ resolved
@@ -150,11 +150,7 @@
   }
 }
 
-<<<<<<< HEAD
 export type GetRouteInfoFunction = (match: DataRouteMatch) => {
-=======
-type GetRouteInfoFunction = (match: DataRouteMatch) => {
->>>>>>> b166e483
   hasLoader: boolean;
   hasClientLoader: boolean;
   hasShouldRevalidate: boolean;
