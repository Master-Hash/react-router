--- conflicted
+++ resolved
@@ -7,199 +7,6 @@
 
 React Router is a multi-strategy router for React bridging the gap from React 18 to React 19. You can use it maximally as a React framework or as minimally as you want.
 
-<<<<<<< HEAD
-The router at the top of your app determines which features are available to the rest of the APIs. Each mode builds upon the previous to let you use as much or as little as you like.
-
-- **Declarative**: minimalist usage, just URL matching, active states, and navigating. Classic and clean. If you're using `<BrowserRouter>`, you're using declarative routing.
-- **Data**: Everything from declarative but adds data features like loaders, actions, and pending states. If you're using `createBrowserRouter`, you're using data.
-- **Framework**: Let React Router do it all with efficient bundling, code splitting, server rendering, and advanced type safety. If you're using `routes.ts`, you're using the framework.
-
-## Declarative
-
-[Get Started](./start/library/installation) with Declarative routing.
-
-Like previous versions, React Router can still be used as a simple, declarative routing library. Its only job will be matching the URL to a set of components, providing access to URL data, and navigating around the app.
-
-This strategy is popular for "Single Page Apps" that have their own frontend infrastructure and v6 apps looking for a stress free upgrade.
-
-It's particularly good at offline + sync architectures where pending states are rare and users have long running sessions. Framework features like pending states, code splitting, server rendering, SEO, and initial page load times can be traded out for instant local-first interactions.
-
-```tsx
-ReactDOM.createRoot(root).render(
-  <BrowserRouter>
-    <Routes>
-      <Route path="/" element={<Home />} />
-      <Route path="dashboard" element={<Dashboard />}>
-        <Route index element={<RecentActivity />} />
-        <Route path="project/:id" element={<Project />} />
-      </Route>
-    </Routes>
-  </BrowserRouter>
-);
-```
-
-## Data
-
-[Get Started](./start/library/installation) building a custom framework with a data router.
-
-The framework features are built on top of lower-level APIs in React Router. You can use these APIs directly for a lighter-weight usage of React Router, but you'll need to set up your own bundling and server rendering (if you want it).
-
-Some of the features include:
-
-- Data loading with route loaders
-- Data mutations with actions
-- Concurrent mutations with fetchers
-- Race condition handling
-- Utilities to manage pending states
-
-Routes and loaders are configured at runtime with `createBrowserRouter`.
-
-```tsx
-import { createBrowserRouter } from "react-router";
-
-let router = createBrowserRouter([
-  {
-    path: "/",
-    Component: Root,
-    children: [
-      {
-        path: "shows/:showId",
-        Component: Show,
-        loader: ({ request, params }) =>
-          fetch(`/api/show/${params.id}.json`, {
-            signal: request.signal,
-          }),
-      },
-    ],
-  },
-]);
-```
-
-The router is then rendered with `<RouterProvider>`:
-
-```tsx
-import {
-  createBrowserRouter,
-  RouterProvider,
-} from "react-router";
-import { createRoot } from "react-dom/client";
-
-createRoot(document.getElementById("root")).render(
-  <RouterProvider router={router} />
-);
-```
-
-Using a data router, you now have access to nearly every runtime API in React Router.
-
-## Framework
-
-Building on top of the data mode, React Router can be used maximally as your React framework. In this setup, you'll use the React Router CLI and Vite bundler plugin for a full-stack development and deployment architecture. This enables React Router to provide a large set of features most web projects will want, including:
-
-- Vite bundler and dev server integration
-- hot module replacement
-- code splitting
-- route conventions with type safety
-- file system or config-based routing
-- data loading with type safety
-- actions with type safety
-- automatic revalidation of page data after actions
-- SSR, SPA, and static rendering strategies
-- APIs for pending states and optimistic UI
-- deployment adapters
-
-Routes are configured with `routes.ts` which enables React Router to do a lot for you. For example, it will automatically code-split each route, provide type safety for the parameters and data, and automatically load the data with access to pending states as the user navigates to it.
-
-```ts
-import {
-  type RouteConfig,
-  route,
-  index,
-  layout,
-  prefix,
-} from "@react-router/dev/routes";
-
-export default [
-  index("./home.tsx"),
-  route("about", "./about.tsx"),
-
-  layout("./auth/layout.tsx", [
-    route("login", "./auth/login.tsx"),
-    route("register", "./auth/register.tsx"),
-  ]),
-
-  ...prefix("concerts", [
-    index("./concerts/home.tsx"),
-    route(":city", "./concerts/city.tsx"),
-    route(":city/:id", "./concerts/show.tsx"),
-    route("trending", "./concerts/trending.tsx"),
-  ]),
-] satisfies RouteConfig;
-```
-
-You'll have access to the Route Module API, which most of the other features are built on.
-
-Loaders provide data to route components:
-
-```tsx
-// loaders provide data to components
-export async function loader({ params }: Route.LoaderArgs) {
-  const [show, isLiked] = await Promise.all([
-    fakeDb.find("show", params.id),
-    fakeIsLiked(params.city),
-  ]);
-  return { show, isLiked };
-}
-```
-
-Components render at their configured URLs from routes.ts with the loader data passed in as a prop:
-
-```tsx
-export default function Show({
-  loaderData,
-}: Route.ComponentProps) {
-  const { show, isLiked } = loaderData;
-  return (
-    <div>
-      <h1>{show.name}</h1>
-      <p>{show.description}</p>
-
-      <form method="post">
-        <button
-          type="submit"
-          name="liked"
-          value={isLiked ? 0 : 1}
-        >
-          {isLiked ? "Remove" : "Save"}
-        </button>
-      </form>
-    </div>
-  );
-}
-```
-
-Actions can update data and trigger a revalidation of all data on
-the page so your UI stays up to date automatically:
-
-```tsx
-export async function action({
-  request,
-  params,
-}: Route.LoaderArgs) {
-  const formData = await request.formData();
-  await fakeSetLikedShow(formData.get("liked"));
-  return { ok: true };
-}
-```
-
-Route modules also provide conventions for SEO, asset loading, error boundaries, and more.
-
-[Get Started](./start/framework/installation) with React Router as a framework.
-
-## Upgrading
-
-If you are caught up on future flags, upgrading from React Router v6 or Remix is generally non-breaking:
-
-=======
 ## Getting Started
 
 There are three primary ways, or "modes", to use it in your app, so there are three guides to get you started.
@@ -228,6 +35,5 @@
 
 If you are caught up on future flags, upgrading from React Router v6 or Remix v2 is generally non-breaking. Remix v2 apps are encouraged to upgrade to React Router v7.
 
->>>>>>> 39e4a697
 - [Upgrade from v6](./upgrading/v6)
 - [Upgrade from Remix](./upgrading/remix)