import { spawn, spawnSync, type ChildProcess } from "node:child_process";
import { cp, mkdir, readFile, writeFile } from "node:fs/promises";
import { createRequire } from "node:module";
import { platform } from "node:os";
import type { Readable } from "node:stream";
import url from "node:url";
import path from "pathe";
import stripIndent from "strip-indent";
import waitOn from "wait-on";
import getPort from "get-port";
import shell from "shelljs";
import glob from "glob";
import dedent from "dedent";
import type { Page } from "@playwright/test";
import { test as base, expect } from "@playwright/test";
import type { Config } from "@react-router/dev/config";

const require = createRequire(import.meta.url);

const reactRouterBin = "node_modules/@react-router/dev/bin.js";
const __dirname = url.fileURLToPath(new URL(".", import.meta.url));
const root = path.resolve(__dirname, "../..");
const TMP_DIR = path.join(root, ".tmp/integration");

export const reactRouterConfig = ({
  ssr,
  basename,
  prerender,
  appDirectory,
  splitRouteModules,
  viteEnvironmentApi,
  middleware,
  routeDiscovery,
}: {
  ssr?: boolean;
  basename?: string;
  prerender?: boolean | string[];
  appDirectory?: string;
  splitRouteModules?: NonNullable<
    Config["future"]
  >["unstable_splitRouteModules"];
  viteEnvironmentApi?: boolean;
  middleware?: boolean;
  routeDiscovery?: Config["routeDiscovery"];
}) => {
  let config: Config = {
    ssr,
    basename,
    prerender,
    appDirectory,
    routeDiscovery,
    future: {
      unstable_splitRouteModules: splitRouteModules,
      unstable_viteEnvironmentApi: viteEnvironmentApi,
      unstable_middleware: middleware,
    },
  };

  return dedent`
    import type { Config } from "@react-router/dev/config";

    export default ${JSON.stringify(config)} satisfies Config;
  `;
};

type ViteConfigServerArgs = {
  port: number;
  fsAllow?: string[];
};

type ViteConfigBuildArgs = {
  assetsInlineLimit?: number;
  assetsDir?: string;
};

type ViteConfigBaseArgs = {
  envDir?: string;
};

type ViteConfigArgs = (
  | ViteConfigServerArgs
  | { [K in keyof ViteConfigServerArgs]?: never }
) &
  ViteConfigBuildArgs &
  ViteConfigBaseArgs;

export const viteConfig = {
  server: async (args: ViteConfigServerArgs) => {
    let { port, fsAllow } = args;
    let hmrPort = await getPort();
    let text = dedent`
      server: {
        port: ${port},
        strictPort: true,
        hmr: { port: ${hmrPort} },
        fs: { allow: ${fsAllow ? JSON.stringify(fsAllow) : "undefined"} }
      },
    `;
    return text;
  },
  build: ({ assetsInlineLimit, assetsDir }: ViteConfigBuildArgs = {}) => {
    return dedent`
      build: {
        // Detect rolldown-vite. This should ideally use "rolldownVersion"
        // but that's not exported. Once that's available, this
        // check should be updated to use it.
        rollupOptions: "transformWithOxc" in (await import("vite"))
          ? {
              onwarn(warning, warn) {
                // Ignore "The built-in minifier is still under development." warning
                if (warning.code === "MINIFY_WARNING") return;
                warn(warning);
              },
            }
          : undefined,
        assetsInlineLimit: ${assetsInlineLimit ?? "undefined"},
        assetsDir: ${assetsDir ? `"${assetsDir}"` : "undefined"},
      },
    `;
  },
  basic: async (args: ViteConfigArgs) => {
    return dedent`
      import { reactRouter } from "@react-router/dev/vite";
      import { envOnlyMacros } from "vite-env-only";
      import tsconfigPaths from "vite-tsconfig-paths";

      export default async () => ({
        ${args.port ? await viteConfig.server(args) : ""}
        ${viteConfig.build(args)}
        envDir: ${args.envDir ? `"${args.envDir}"` : "undefined"},
        plugins: [
          reactRouter(),
          envOnlyMacros(),
          tsconfigPaths()
        ],
      });
    `;
  },
};

export const EXPRESS_SERVER = (args: {
  port: number;
  base?: string;
  loadContext?: Record<string, unknown>;
  customLogic?: string;
}) =>
  String.raw`
    import { createRequestHandler } from "@react-router/express";
    import express from "express";

    let viteDevServer =
      process.env.NODE_ENV === "production"
        ? undefined
        : await import("vite").then((vite) =>
            vite.createServer({
              server: { middlewareMode: true },
            })
          );

    const app = express();

    if (viteDevServer) {
      app.use(viteDevServer.middlewares);
    } else {
      app.use(
        "/assets",
        express.static("build/client/assets", { immutable: true, maxAge: "1y" })
      );
    }
    app.use(express.static("build/client", { maxAge: "1h" }));

    ${args?.customLogic || ""}

    app.all(
      "*",
      createRequestHandler({
        build: viteDevServer
          ? () => viteDevServer.ssrLoadModule("virtual:react-router/server-build")
          : await import("./build/index.js"),
        getLoadContext: () => (${JSON.stringify(args.loadContext ?? {})}),
      })
    );

    const port = ${args.port};
    app.listen(port, () => console.log('http://localhost:' + port));
  `;

type FrameworkModeViteMajorTemplateName =
  | "vite-5-template"
  | "vite-6-template"
<<<<<<< HEAD
=======
  | "vite-7-beta-template"
  | "vite-plugin-cloudflare-template"
>>>>>>> 55a876e2
  | "vite-rolldown-template";

type FrameworkModeCloudflareTemplateName =
  | "cloudflare-dev-proxy-template"
  | "vite-plugin-cloudflare-template";

export type RscBundlerTemplateName = "rsc-vite" | "rsc-parcel";

export type TemplateName =
  | FrameworkModeViteMajorTemplateName
  | FrameworkModeCloudflareTemplateName
  | RscBundlerTemplateName;

export const viteMajorTemplates = [
  { templateName: "vite-5-template", templateDisplayName: "Vite 5" },
  { templateName: "vite-6-template", templateDisplayName: "Vite 6" },
  { templateName: "vite-7-beta-template", templateDisplayName: "Vite 7 Beta" },
  {
    templateName: "vite-rolldown-template",
    templateDisplayName: "Vite Rolldown",
  },
] as const satisfies Array<{
  templateName: FrameworkModeViteMajorTemplateName;
  templateDisplayName: string;
}>;

export const rscBundlerTemplates = [
  { templateName: "rsc-vite", templateDisplayName: "RSC (Vite)" },
  { templateName: "rsc-parcel", templateDisplayName: "RSC (Parcel)" },
] as const satisfies Array<{
  templateName: RscBundlerTemplateName;
  templateDisplayName: string;
}>;

export async function createProject(
  files: Record<string, string> = {},
  templateName: TemplateName = "vite-5-template"
) {
  let projectName = `rr-${Math.random().toString(32).slice(2)}`;
  let projectDir = path.join(TMP_DIR, projectName);
  await mkdir(projectDir, { recursive: true });

  // base template
  let templateDir = path.resolve(__dirname, templateName);
  await cp(templateDir, projectDir, { errorOnExist: true, recursive: true });

  // user-defined files
  await Promise.all(
    Object.entries(files).map(async ([filename, contents]) => {
      let filepath = path.join(projectDir, filename);
      await mkdir(path.dirname(filepath), { recursive: true });
      await writeFile(filepath, stripIndent(contents));
    })
  );

  return projectDir;
}

// Avoid "Warning: The 'NO_COLOR' env is ignored due to the 'FORCE_COLOR' env
// being set" in vite-ecosystem-ci which breaks empty stderr assertions. To fix
// this, we always ensure that only NO_COLOR is set after spreading process.env.
const colorEnv = {
  FORCE_COLOR: undefined,
  NO_COLOR: "1",
} as const;

export const build = ({
  cwd,
  env = {},
}: {
  cwd: string;
  env?: Record<string, string>;
}) => {
  let nodeBin = process.argv[0];

  return spawnSync(nodeBin, [reactRouterBin, "build"], {
    cwd,
    env: {
      ...process.env,
      ...colorEnv,
      ...env,
      // Ensure build can pass in Rolldown. This can be removed once
      // "preserveEntrySignatures" is supported in rolldown-vite.
      ROLLDOWN_OPTIONS_VALIDATION: "loose",
    },
  });
};

export const reactRouterServe = async ({
  cwd,
  port,
  serverBundle,
  basename,
}: {
  cwd: string;
  port: number;
  serverBundle?: string;
  basename?: string;
}) => {
  let nodeBin = process.argv[0];
  let serveProc = spawn(
    nodeBin,
    [
      "node_modules/@react-router/serve/dist/cli.js",
      `build/server/${serverBundle ? serverBundle + "/" : ""}index.js`,
    ],
    {
      cwd,
      stdio: "pipe",
      env: { NODE_ENV: "production", PORT: port.toFixed(0) },
    }
  );
  await waitForServer(serveProc, { port, basename });
  return () => serveProc.kill();
};

export const wranglerPagesDev = async ({
  cwd,
  port,
}: {
  cwd: string;
  port: number;
}) => {
  let nodeBin = process.argv[0];
  let wranglerBin = require.resolve("wrangler/bin/wrangler.js", {
    paths: [cwd],
  });

  let proc = spawn(
    nodeBin,
    [wranglerBin, "pages", "dev", "./build/client", "--port", String(port)],
    {
      cwd,
      stdio: "pipe",
      env: { NODE_ENV: "production" },
    }
  );
  await waitForServer(proc, { port, host: "127.0.0.1" });
  return () => proc.kill();
};

type ServerArgs = {
  cwd: string;
  port: number;
  env?: Record<string, string>;
  basename?: string;
};

export const createDev =
  (nodeArgs: string[]) =>
  async ({ cwd, port, env, basename }: ServerArgs): Promise<() => unknown> => {
    let proc = node(nodeArgs, { cwd, env });
    await waitForServer(proc, { port, basename });
    return () => proc.kill();
  };

export const dev = createDev([reactRouterBin, "dev"]);
export const customDev = createDev(["./server.mjs"]);

// Used for testing errors thrown on build when we don't want to start and
// wait for the server
export const viteDevCmd = ({ cwd }: { cwd: string }) => {
  let nodeBin = process.argv[0];
  return spawnSync(nodeBin, [reactRouterBin, "dev"], {
    cwd,
    env: { ...process.env },
  });
};

declare module "@playwright/test" {
  interface Page {
    errors: Error[];
  }
}

export type Files = (args: { port: number }) => Promise<Record<string, string>>;
type Fixtures = {
  page: Page;
  dev: (
    files: Files,
    templateName?: TemplateName
  ) => Promise<{
    port: number;
    cwd: string;
  }>;
  customDev: (
    files: Files,
    templateName?: TemplateName
  ) => Promise<{
    port: number;
    cwd: string;
  }>;
  reactRouterServe: (files: Files) => Promise<{
    port: number;
    cwd: string;
  }>;
  wranglerPagesDev: (files: Files) => Promise<{
    port: number;
    cwd: string;
  }>;
};

export const test = base.extend<Fixtures>({
  page: async ({ page }, use) => {
    page.errors = [];
    page.on("pageerror", (error: Error) => page.errors.push(error));
    await use(page);
  },
  // eslint-disable-next-line no-empty-pattern
  dev: async ({}, use) => {
    let stop: (() => unknown) | undefined;
    await use(async (files, template) => {
      let port = await getPort();
      let cwd = await createProject(await files({ port }), template);
      stop = await dev({ cwd, port });
      return { port, cwd };
    });
    stop?.();
  },
  // eslint-disable-next-line no-empty-pattern
  customDev: async ({}, use) => {
    let stop: (() => unknown) | undefined;
    await use(async (files, template) => {
      let port = await getPort();
      let cwd = await createProject(await files({ port }), template);
      stop = await customDev({ cwd, port });
      return { port, cwd };
    });
    stop?.();
  },
  // eslint-disable-next-line no-empty-pattern
  reactRouterServe: async ({}, use) => {
    let stop: (() => unknown) | undefined;
    await use(async (files) => {
      let port = await getPort();
      let cwd = await createProject(await files({ port }));
      let { status } = build({ cwd });
      expect(status).toBe(0);
      stop = await reactRouterServe({ cwd, port });
      return { port, cwd };
    });
    stop?.();
  },
  // eslint-disable-next-line no-empty-pattern
  wranglerPagesDev: async ({}, use) => {
    let stop: (() => unknown) | undefined;
    await use(async (files) => {
      let port = await getPort();
      let cwd = await createProject(
        await files({ port }),
        "cloudflare-dev-proxy-template"
      );
      let { status } = build({ cwd });
      expect(status).toBe(0);
      stop = await wranglerPagesDev({ cwd, port });
      return { port, cwd };
    });
    stop?.();
  },
});

function node(
  args: string[],
  options: { cwd: string; env?: Record<string, string> }
) {
  let nodeBin = process.argv[0];

  let proc = spawn(nodeBin, args, {
    cwd: options.cwd,
    env: {
      ...process.env,
      ...colorEnv,
      ...options.env,
    },
    stdio: "pipe",
  });
  return proc;
}

async function waitForServer(
  proc: ChildProcess & { stdout: Readable; stderr: Readable },
  args: { port: number; host?: string; basename?: string }
) {
  let devStdout = bufferize(proc.stdout);
  let devStderr = bufferize(proc.stderr);

  await waitOn({
    resources: [
      `http://${args.host ?? "localhost"}:${args.port}${args.basename ?? "/favicon.ico"}`,
    ],
    timeout: platform() === "win32" ? 20000 : 10000,
  }).catch((err) => {
    let stdout = devStdout();
    let stderr = devStderr();
    proc.kill();
    throw new Error(
      [
        err.message,
        "",
        "exit code: " + proc.exitCode,
        "stdout: " + stdout ? `\n${stdout}\n` : "<empty>",
        "stderr: " + stderr ? `\n${stderr}\n` : "<empty>",
      ].join("\n")
    );
  });
}

function bufferize(stream: Readable): () => string {
  let buffer = "";
  stream.on("data", (data) => (buffer += data.toString()));
  return () => buffer;
}

export function createEditor(projectDir: string) {
  return async function edit(
    file: string,
    transform: (contents: string) => string
  ) {
    let filepath = path.join(projectDir, file);
    let contents = await readFile(filepath, "utf8");
    await writeFile(filepath, transform(contents), "utf8");

    return async function revert() {
      await writeFile(filepath, contents, "utf8");
    };
  };
}

export function grep(cwd: string, pattern: RegExp): string[] {
  let assetFiles = glob.sync("**/*.@(js|jsx|ts|tsx)", {
    cwd,
    absolute: true,
  });

  let lines = shell
    .grep("-l", pattern, assetFiles)
    .stdout.trim()
    .split("\n")
    .filter((line) => line.length > 0);
  return lines;
}<|MERGE_RESOLUTION|>--- conflicted
+++ resolved
@@ -188,11 +188,8 @@
 type FrameworkModeViteMajorTemplateName =
   | "vite-5-template"
   | "vite-6-template"
-<<<<<<< HEAD
-=======
   | "vite-7-beta-template"
   | "vite-plugin-cloudflare-template"
->>>>>>> 55a876e2
   | "vite-rolldown-template";
 
 type FrameworkModeCloudflareTemplateName =
@@ -481,7 +478,9 @@
 
   await waitOn({
     resources: [
-      `http://${args.host ?? "localhost"}:${args.port}${args.basename ?? "/favicon.ico"}`,
+      `http://${args.host ?? "localhost"}:${args.port}${
+        args.basename ?? "/favicon.ico"
+      }`,
     ],
     timeout: platform() === "win32" ? 20000 : 10000,
   }).catch((err) => {
