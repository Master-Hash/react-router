<<<<<<< HEAD
"use client";

// Expose old @remix-run/router API y2
=======
// Expose old @remix-run/router API
>>>>>>> da12c2bf
export type { InitialEntry, Location, Path, To } from "./lib/router/history";
export type {
  HydrationState,
  StaticHandler,
  GetScrollPositionFunction,
  GetScrollRestorationKeyFunction,
  StaticHandlerContext,
  Fetcher,
  Navigation,
  NavigationStates,
  RelativeRoutingType,
  Blocker,
  BlockerFunction,
  Router as DataRouter,
  RouterState,
  RouterInit,
  RouterSubscriber,
  RouterNavigateOptions,
  RouterFetchOptions,
  RevalidationState,
} from "./lib/router/router";
export type {
  ActionFunction,
  ActionFunctionArgs,
  DataStrategyFunction,
  DataStrategyFunctionArgs,
  DataStrategyMatch,
  DataStrategyResult,
  DataWithResponseInit as UNSAFE_DataWithResponseInit,
  ErrorResponse,
  FormEncType,
  FormMethod,
  HTMLFormMethod,
  unstable_InitialContext,
  LazyRouteFunction,
  LoaderFunction,
  LoaderFunctionArgs,
  unstable_MiddlewareFunction,
  ParamParseKey,
  Params,
  PathMatch,
  PathParam,
  PathPattern,
  RedirectFunction,
  unstable_RouterContext,
  ShouldRevalidateFunction,
  ShouldRevalidateFunctionArgs,
  UIMatch,
} from "./lib/router/utils";
export {
  unstable_createContext,
  unstable_RouterContextProvider,
} from "./lib/router/utils";

export {
  Action as NavigationType,
  createPath,
  parsePath,
} from "./lib/router/history";
export {
  IDLE_NAVIGATION,
  IDLE_FETCHER,
  IDLE_BLOCKER,
} from "./lib/router/router";
export {
  data,
  generatePath,
  isRouteErrorResponse,
  matchPath,
  matchRoutes,
  redirect,
  redirectDocument,
  replace,
  resolvePath,
} from "./lib/router/utils";

// Expose react-router public API
export type {
  DataRouteMatch,
  DataRouteObject,
  IndexRouteObject,
  NavigateOptions,
  Navigator,
  NonIndexRouteObject,
  PatchRoutesOnNavigationFunction,
  PatchRoutesOnNavigationFunctionArgs,
  RouteMatch,
  RouteObject,
} from "./lib/context";
export type {
  AwaitProps,
  IndexRouteProps,
  LayoutRouteProps,
  MemoryRouterOpts,
  MemoryRouterProps,
  NavigateProps,
  OutletProps,
  PathRouteProps,
  RouteProps,
  RouterProps,
  RouterProviderProps,
  RoutesProps,
} from "./lib/components";
export {
  Await,
  MemoryRouter,
  Navigate,
  Outlet,
  Route,
  Router,
  RouterProvider,
  Routes,
  createMemoryRouter,
  createRoutesFromChildren,
  createRoutesFromElements,
  renderMatches,
} from "./lib/components";
export type { NavigateFunction } from "./lib/hooks";
export {
  useBlocker,
  useActionData,
  useAsyncError,
  useAsyncValue,
  useHref,
  useInRouterContext,
  useLoaderData,
  useLocation,
  useMatch,
  useMatches,
  useNavigate,
  useNavigation,
  useNavigationType,
  useOutlet,
  useOutletContext,
  useParams,
  useResolvedPath,
  useRevalidator,
  useRouteError,
  useRouteLoaderData,
  useRoutes,
} from "./lib/hooks";

// Expose old RR DOM API
export type {
  BrowserRouterProps,
  DOMRouterOpts,
  HashRouterProps,
  HistoryRouterProps,
  LinkProps,
  NavLinkProps,
  NavLinkRenderProps,
  FetcherFormProps,
  FormProps,
  ScrollRestorationProps,
  SetURLSearchParams,
  SubmitFunction,
  FetcherSubmitFunction,
  FetcherWithComponents,
} from "./lib/dom/lib";
export {
  createBrowserRouter,
  createHashRouter,
  BrowserRouter,
  HashRouter,
  Link,
  HistoryRouter as unstable_HistoryRouter,
  NavLink,
  Form,
  ScrollRestoration,
  useLinkClickHandler,
  useSearchParams,
  useSubmit,
  useFormAction,
  useFetcher,
  useFetchers,
  useBeforeUnload,
  usePrompt as unstable_usePrompt,
  useViewTransitionState,
} from "./lib/dom/lib";
export type {
  FetcherSubmitOptions,
  ParamKeyValuePair,
  SubmitOptions,
  URLSearchParamsInit,
  SubmitTarget,
} from "./lib/dom/dom";
export { createSearchParams } from "./lib/dom/dom";
export type {
  StaticRouterProps,
  StaticRouterProviderProps,
} from "./lib/dom/server";
export {
  createStaticHandler,
  createStaticRouter,
  StaticRouter,
  StaticRouterProvider,
} from "./lib/dom/server";
export {
  Meta,
  Links,
  Scripts,
  PrefetchPageLinks,
} from "./lib/dom/ssr/components";
export type { ScriptsProps } from "./lib/dom/ssr/components";
export type { EntryContext } from "./lib/dom/ssr/entry";
export type {
  ClientActionFunction,
  ClientActionFunctionArgs,
  ClientLoaderFunction,
  ClientLoaderFunctionArgs,
  HeadersArgs,
  HeadersFunction,
  MetaArgs,
  MetaDescriptor,
  MetaFunction,
  LinksFunction,
} from "./lib/dom/ssr/routeModules";
export type { ServerRouterProps } from "./lib/dom/ssr/server";
export { ServerRouter } from "./lib/dom/ssr/server";
export type { RoutesTestStubProps } from "./lib/dom/ssr/routes-test-stub";
export { createRoutesStub } from "./lib/dom/ssr/routes-test-stub";

// Expose old @remix-run/server-runtime API, minus duplicate APIs
export { createCookie, isCookie } from "./lib/server-runtime/cookies";

export { createRequestHandler } from "./lib/server-runtime/server";
export {
  createSession,
  createSessionStorage,
  isSession,
} from "./lib/server-runtime/sessions";
export { createCookieSessionStorage } from "./lib/server-runtime/sessions/cookieStorage";
export { createMemorySessionStorage } from "./lib/server-runtime/sessions/memoryStorage";
export { setDevServerHooks as unstable_setDevServerHooks } from "./lib/server-runtime/dev";

export type { IsCookieFunction } from "./lib/server-runtime/cookies";
export type { CreateRequestHandlerFunction } from "./lib/server-runtime/server";
export type { IsSessionFunction } from "./lib/server-runtime/sessions";

export type {
  HandleDataRequestFunction,
  HandleDocumentRequestFunction,
  HandleErrorFunction,
  ServerBuild,
  ServerEntryModule,
} from "./lib/server-runtime/build";

export type {
  Cookie,
  CookieOptions,
  CookieParseOptions,
  CookieSerializeOptions,
  CookieSignatureOptions,
} from "./lib/server-runtime/cookies";

export type { AppLoadContext } from "./lib/server-runtime/data";

export type {
  PageLinkDescriptor,
  HtmlLinkDescriptor,
  LinkDescriptor,
} from "./lib/router/links";

export type { RequestHandler } from "./lib/server-runtime/server";

export type {
  Session,
  SessionData,
  SessionIdStorageStrategy,
  SessionStorage,
  FlashSessionData,
} from "./lib/server-runtime/sessions";

export type {
  Future,
  MiddlewareEnabled as UNSAFE_MiddlewareEnabled,
} from "./lib/types/future.ts";
export type { unstable_SerializesTo } from "./lib/types/serializes-to.ts";
export type { Register } from "./lib/types/register";
export { href } from "./lib/href";

// RSC
export type {
  DecodeServerResponseFunction,
  EncodeActionFunction,
} from "./lib/rsc/browser";
export { createCallServer, RSCHydratedRouter } from "./lib/rsc/browser";
export { routeRSCServerRequest, RSCStaticRouter } from "./lib/rsc/server.ssr";
export { getServerStream } from "./lib/rsc/html-stream/browser";

///////////////////////////////////////////////////////////////////////////////
// DANGER! PLEASE READ ME!
// We provide these exports as an escape hatch in the event that you need any
// routing data that we don't provide an explicit API for. With that said, we
// want to cover your use case if we can, so if you feel the need to use these
// we want to hear from you. Let us know what you're building and we'll do our
// best to make sure we can support you!
//
// We consider these exports an implementation detail and do not guarantee
// against any breaking changes, regardless of the semver release. Use with
// extreme caution and only if you understand the consequences. Godspeed.
///////////////////////////////////////////////////////////////////////////////

/** @internal */
export {
  createBrowserHistory as UNSAFE_createBrowserHistory,
  invariant as UNSAFE_invariant,
} from "./lib/router/history";

/** @internal */
export { createRouter as UNSAFE_createRouter } from "./lib/router/router";

/** @internal */
export { ErrorResponseImpl as UNSAFE_ErrorResponseImpl } from "./lib/router/utils";

/** @internal */
export {
  DataRouterContext as UNSAFE_DataRouterContext,
  DataRouterStateContext as UNSAFE_DataRouterStateContext,
  FetchersContext as UNSAFE_FetchersContext,
  LocationContext as UNSAFE_LocationContext,
  NavigationContext as UNSAFE_NavigationContext,
  RouteContext as UNSAFE_RouteContext,
  ViewTransitionContext as UNSAFE_ViewTransitionContext,
} from "./lib/context";

/** @internal */
export {
  hydrationRouteProperties as UNSAFE_hydrationRouteProperties,
  mapRouteProperties as UNSAFE_mapRouteProperties,
  withComponentProps as UNSAFE_withComponentProps,
  withHydrateFallbackProps as UNSAFE_withHydrateFallbackProps,
  withErrorBoundaryProps as UNSAFE_withErrorBoundaryProps,
} from "./lib/components";

/** @internal */
export { FrameworkContext as UNSAFE_FrameworkContext } from "./lib/dom/ssr/components";

/** @internal */
export type { AssetsManifest as UNSAFE_AssetsManifest } from "./lib/dom/ssr/entry";

/** @internal */
export { deserializeErrors as UNSAFE_deserializeErrors } from "./lib/dom/ssr/errors";

/** @internal */
export { RemixErrorBoundary as UNSAFE_RemixErrorBoundary } from "./lib/dom/ssr/errorBoundaries";

/** @internal */
export {
  getPatchRoutesOnNavigationFunction as UNSAFE_getPatchRoutesOnNavigationFunction,
  useFogOFWarDiscovery as UNSAFE_useFogOFWarDiscovery,
} from "./lib/dom/ssr/fog-of-war";

/** @internal */
export { getHydrationData as UNSAFE_getHydrationData } from "./lib/dom/ssr/hydration";

/** @internal */
export type { RouteModules as UNSAFE_RouteModules } from "./lib/dom/ssr/routeModules";

/** @internal */
export {
  createClientRoutes as UNSAFE_createClientRoutes,
  createClientRoutesWithHMRRevalidationOptOut as UNSAFE_createClientRoutesWithHMRRevalidationOptOut,
  shouldHydrateRouteLoader as UNSAFE_shouldHydrateRouteLoader,
} from "./lib/dom/ssr/routes";

/** @internal */
export { getTurboStreamSingleFetchDataStrategy as UNSAFE_getTurboStreamSingleFetchDataStrategy } from "./lib/dom/ssr/single-fetch";

/** @internal */
export {
  decodeViaTurboStream as UNSAFE_decodeViaTurboStream,
  SingleFetchRedirectSymbol as UNSAFE_SingleFetchRedirectSymbol,
} from "./lib/dom/ssr/single-fetch";

/** @internal */
export { ServerMode as UNSAFE_ServerMode } from "./lib/server-runtime/mode";

/** @internal */
export { useScrollRestoration as UNSAFE_useScrollRestoration } from "./lib/dom/lib";<|MERGE_RESOLUTION|>--- conflicted
+++ resolved
@@ -1,10 +1,6 @@
-<<<<<<< HEAD
 "use client";
 
-// Expose old @remix-run/router API y2
-=======
 // Expose old @remix-run/router API
->>>>>>> da12c2bf
 export type { InitialEntry, Location, Path, To } from "./lib/router/history";
 export type {
   HydrationState,
