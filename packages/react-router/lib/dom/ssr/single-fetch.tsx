--- conflicted
+++ resolved
@@ -745,16 +745,11 @@
   }
 
   let routeResult = result.routes[routeId];
-<<<<<<< HEAD
-  invariant(routeResult, `No response found for routeId "${routeId}"`);
-  if ("error" in routeResult) {
-=======
   if (routeResult == null) {
     throw new SingleFetchNoResultError(
       `No result found for routeId "${routeId}"`
     );
   } else if ("error" in routeResult) {
->>>>>>> 9ed17cd1
     throw routeResult.error;
   } else if ("data" in routeResult) {
     return routeResult.data;
