--- conflicted
+++ resolved
@@ -60,10 +60,6 @@
     "postcss-modules": "^6.0.0",
     "prettier": "^2.7.1",
     "pretty-ms": "^7.0.1",
-<<<<<<< HEAD
-=======
-    "proxy-agent": "^6.3.0",
->>>>>>> 9819dbad
     "react-refresh": "^0.14.0",
     "recast": "^0.21.5",
     "remark-frontmatter": "4.0.1",
@@ -95,12 +91,8 @@
     "type-fest": "^4.0.0"
   },
   "peerDependencies": {
-<<<<<<< HEAD
-    "@remix-run/serve": "^1.19.1",
+    "@remix-run/serve": "^1.19.2",
     "typescript": "^5.1.0"
-=======
-    "@remix-run/serve": "^1.19.2"
->>>>>>> 9819dbad
   },
   "peerDependenciesMeta": {
     "@remix-run/serve": {
